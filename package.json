--- conflicted
+++ resolved
@@ -1,10 +1,6 @@
 {
-<<<<<<< HEAD
   "name": "redux-kit",
-=======
-  "name": "@karonatourn/redux-kit",
->>>>>>> 2d0f14b2
-  "version": "0.1.4",
+  "version": "0.1.5",
   "description": "Support working with Redux",
   "main": "lib/commonjs/index",
   "module": "lib/module/index",
