--- conflicted
+++ resolved
@@ -19,13 +19,8 @@
     "react-dom": "16.11.0",
     "react-native": "0.62.2",
     "react-native-unimodules": "~0.10.1",
-<<<<<<< HEAD
-    "react-native-web": "~0.11.7",
+    "react-native-web": "~0.13.9",
     "react-redux": "^7.2.1",
-=======
-    "react-native-web": "~0.13.9",
-    "react-redux": "^7.2.0",
->>>>>>> e5476409
     "redux": "^4.0.5",
     "redux-logger": "^3.0.6",
     "redux-saga": "^1.1.3"
